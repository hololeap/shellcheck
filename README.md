--- conflicted
+++ resolved
@@ -221,11 +221,7 @@
 Distro packages already come with a `man` page. If you are building from source, it can be installed with:
 
 ```console
-<<<<<<< HEAD
 pandoc -s -f markdown-smart -t man shellcheck.1.md -o shellcheck.1
-=======
-pandoc -s -t man shellcheck.1.md -o shellcheck.1
->>>>>>> 2521c1cf
 sudo mv shellcheck.1 /usr/share/man/man1
 ```
 
