--- conflicted
+++ resolved
@@ -13,12 +13,7 @@
   DOCKER_BASE="$DOCKER_USERNAME/shellcheck"
   DOCKER_BUILDS=""
   TAGS=""
-<<<<<<< HEAD
-  tes
-t "$TRAVIS_BRANCH" = master && TAGS="$TAGS latest" || true
-=======
   test "$TRAVIS_BRANCH" = master && TAGS="$TAGS latest" || true
->>>>>>> 0eaef95d
   test -n "$TRAVIS_TAG"          && TAGS="$TAGS stable $TRAVIS_TAG" || true
   echo "Tags are $TAGS"
 
