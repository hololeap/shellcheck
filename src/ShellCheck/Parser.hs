--- conflicted
+++ resolved
@@ -3237,17 +3237,11 @@
         case words sb of
             [] -> ""
             [x] -> basename x
-            (first:args) ->
-                if basename first == "env"
-<<<<<<< HEAD
-                    then fromMaybe "" $ find (notElem '=') $ skipFlags args
-                    else basename first
-=======
-                    then second
-                else if basename first == "busybox"
-                    then second
-                else basename first
->>>>>>> 2e59eba6
+            (first:args) | basename first == "env" ->
+                fromMaybe "" $ find (notElem '=') $ skipFlags args
+            (first:second:args) | basename first == "busybox" ->
+                second
+            (first:_) -> basename first
 
     verifyShebang pos s = do
         case isValidShell s of
